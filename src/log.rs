--- conflicted
+++ resolved
@@ -476,12 +476,7 @@
             let mut iteration = 1;
             let e = self.slog[self.index(i)].as_ptr();
 
-<<<<<<< HEAD
-            let mut is_alive = unsafe { (*e).alivef };
-            while is_alive != self.lmasks[idx - 1].get() {
-=======
             while unsafe { (*e).alivef.load(Ordering::Acquire) != self.lmasks[idx - 1].get() } {
->>>>>>> 574b88df
                 if iteration % WARN_THRESHOLD == 0 {
                     warn!(
                         "alivef not being set for self.index(i={}) = {} (self.lmasks[{}] is {})...",
@@ -492,7 +487,6 @@
                     );
                 }
                 iteration += 1;
-                is_alive = unsafe { core::intrinsics::volatile_load(&(*e).alivef) };
             }
 
             unsafe { d((*e).operation.as_ref().unwrap().clone(), (*e).replica) };
